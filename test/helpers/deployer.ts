import "module-alias/register";

import { Signer } from "ethers";
import { ethers } from "hardhat";
import { TestERC20 } from "typechain/TestERC20";
import { TestYVault } from "typechain/TestYVault";
import { TestWrappedPosition } from "typechain/TestWrappedPosition";
import { TestERC20__factory } from "typechain/factories/TestERC20__factory";
import { TestYVault__factory } from "typechain/factories/TestYVault__factory";
import { TestWrappedPosition__factory } from "typechain/factories/TestWrappedPosition__factory";
import { IERC20__factory } from "typechain/factories/IERC20__factory";
import { IWETH__factory } from "typechain/factories/IWETH__factory";
import { IYearnVault__factory } from "typechain/factories/IYearnVault__factory";
import { Tranche__factory } from "typechain/factories/Tranche__factory";
import { TrancheFactory__factory } from "typechain/factories/TrancheFactory__factory";
import { TestUserProxy__factory } from "typechain/factories/TestUserProxy__factory";
import { InterestToken__factory } from "typechain/factories/InterestToken__factory";
import { InterestTokenFactory__factory } from "typechain/factories/InterestTokenFactory__factory";
import { YVaultAssetProxy__factory } from "typechain/factories/YVaultAssetProxy__factory";
import { ZapYearnShares__factory } from "typechain/factories/ZapYearnShares__factory";
import { ZapYearnShares } from "typechain/ZapYearnShares";
<<<<<<< HEAD
import { ZapSteth } from "typechain/ZapSteth";
import { ZapSteth__factory } from "typechain/factories/ZapSteth__factory";
import { ICurveFi } from "typechain/ICurveFi";
import { ICurveFi__factory } from "typechain/factories/ICurveFi__factory";
=======
import { ZapTrancheHop__factory } from "typechain/factories/ZapTrancheHop__factory";
import { ZapTrancheHop } from "typechain/ZapTrancheHop";
>>>>>>> 80dc7b27
import { IERC20 } from "typechain/IERC20";
import { IWETH } from "typechain/IWETH";
import { IYearnVault } from "typechain/IYearnVault";
import { Tranche } from "typechain/Tranche";
import { TrancheFactory } from "typechain/TrancheFactory";
import { TestUserProxy } from "typechain/TestUserProxy";
import { InterestToken } from "typechain/InterestToken";
import { YVaultAssetProxy } from "typechain/YVaultAssetProxy";
import { DateString__factory } from "typechain/factories/DateString__factory";

import data from "../../artifacts/contracts/Tranche.sol/Tranche.json";

export interface FixtureInterface {
  signer: Signer;
  usdc: TestERC20;
  yusdc: TestYVault;
  position: YVaultAssetProxy;
  tranche: Tranche;
  interestToken: InterestToken;
  proxy: TestUserProxy;
  trancheFactory: TrancheFactory;
}

export interface EthPoolMainnetInterface {
  signer: Signer;
  weth: IWETH;
  yweth: IYearnVault;
  position: YVaultAssetProxy;
  tranche: Tranche;
  proxy: TestUserProxy;
}

export interface UsdcPoolMainnetInterface {
  signer: Signer;
  usdc: IERC20;
  yusdc: IYearnVault;
  position: YVaultAssetProxy;
  tranche: Tranche;
  proxy: TestUserProxy;
}

export interface TrancheTestFixture {
  signer: Signer;
  usdc: TestERC20;
  positionStub: TestWrappedPosition;
  tranche: Tranche;
  interestToken: InterestToken;
}

export interface YearnShareZapInterface {
  sharesZapper: ZapYearnShares;
  signer: Signer;
  usdc: IERC20;
  yusdc: IYearnVault;
  position: YVaultAssetProxy;
  tranche: Tranche;
}

<<<<<<< HEAD
export interface StethPoolMainnetInterface {
  stableSwap: ICurveFi;
  curveLp: IERC20;
  steth: IERC20;
  yvstecrv: IYearnVault;
  position: YVaultAssetProxy;
  tranche: Tranche;
  zapper: ZapSteth;
  interestToken: InterestToken;
=======
export interface TrancheHopInterface {
  trancheHop: ZapTrancheHop;
  signer: Signer;
  usdc: IERC20;
  yusdc: IYearnVault;
  position: YVaultAssetProxy;
  tranche1: Tranche;
  tranche2: Tranche;
  interestToken1: InterestToken;
  interestToken2: InterestToken;
>>>>>>> 80dc7b27
}

const deployTestWrappedPosition = async (signer: Signer, address: string) => {
  const deployer = new TestWrappedPosition__factory(signer);
  return await deployer.deploy(address);
};

const deployUsdc = async (signer: Signer, owner: string) => {
  const deployer = new TestERC20__factory(signer);
  return await deployer.deploy(owner, "tUSDC", 6);
};

const deployYusdc = async (
  signer: Signer,
  usdcAddress: string,
  decimals: number
) => {
  const deployer = new TestYVault__factory(signer);
  return await deployer.deploy(usdcAddress, decimals);
};

const deployYasset = async (
  signer: Signer,
  yUnderlying: string,
  underlying: string,
  name: string,
  symbol: string
) => {
  const yVaultDeployer = new YVaultAssetProxy__factory(signer);
  return await yVaultDeployer.deploy(yUnderlying, underlying, name, symbol);
};

const deployInterestTokenFactory = async (signer: Signer) => {
  const deployer = new InterestTokenFactory__factory(signer);
  return await deployer.deploy();
};

const deployTrancheFactory = async (signer: Signer) => {
  const interestTokenFactory = await deployInterestTokenFactory(signer);
  const deployer = new TrancheFactory__factory(signer);
  const dateLibFactory = new DateString__factory(signer);
  const dateLib = await dateLibFactory.deploy();
  const deployTx = await deployer.deploy(
    interestTokenFactory.address,
    dateLib.address
  );
  return deployTx;
};

export async function loadFixture() {
  // The mainnet weth address won't work unless mainnet deployed
  const wethAddress = "0xC02aaA39b223FE8D0A0e5C4F27eAD9083C756Cc2";
  const [signer] = await ethers.getSigners();
  const signerAddress = (await signer.getAddress()) as string;
  const usdc = await deployUsdc(signer, signerAddress);
  const yusdc = await deployYusdc(signer, usdc.address, 6);
  const position: YVaultAssetProxy = await deployYasset(
    signer,
    yusdc.address,
    usdc.address,
    "eyUSDC",
    "eyUSDC"
  );

  // deploy and fetch tranche contract
  const trancheFactory = await deployTrancheFactory(signer);
  await trancheFactory.deployTranche(1e10, position.address);
  const eventFilter = trancheFactory.filters.TrancheCreated(null, null, null);
  const events = await trancheFactory.queryFilter(eventFilter);
  const trancheAddress = events[0] && events[0].args && events[0].args[0];
  const tranche = Tranche__factory.connect(trancheAddress, signer);

  const interestTokenAddress = await tranche.interestToken();
  const interestToken = InterestToken__factory.connect(
    interestTokenAddress,
    signer
  );

  // Setup the proxy
  const bytecodehash = ethers.utils.solidityKeccak256(
    ["bytes"],
    [data.bytecode]
  );
  const proxyFactory = new TestUserProxy__factory(signer);
  const proxy = await proxyFactory.deploy(
    wethAddress,
    trancheFactory.address,
    bytecodehash
  );
  return {
    signer,
    usdc,
    yusdc,
    position,
    tranche,
    interestToken,
    proxy,
    trancheFactory,
  };
}

export async function loadEthPoolMainnetFixture() {
  const wethAddress = "0xC02aaA39b223FE8D0A0e5C4F27eAD9083C756Cc2";
  const ywethAddress = "0xac333895ce1A73875CF7B4Ecdc5A743C12f3d82B";
  const [signer] = await ethers.getSigners();

  const weth = IWETH__factory.connect(wethAddress, signer);
  const yweth = IYearnVault__factory.connect(ywethAddress, signer);
  const position = await deployYasset(
    signer,
    yweth.address,
    weth.address,
    "Element Yearn Wrapped Ether",
    "eyWETH"
  );

  // deploy and fetch tranche contract
  const trancheFactory = await deployTrancheFactory(signer);
  await trancheFactory.deployTranche(1e10, position.address);
  const eventFilter = trancheFactory.filters.TrancheCreated(null, null, null);
  const events = await trancheFactory.queryFilter(eventFilter);
  const trancheAddress = events[0] && events[0].args && events[0].args[0];
  const tranche = Tranche__factory.connect(trancheAddress, signer);
  // Setup the proxy
  const bytecodehash = ethers.utils.solidityKeccak256(
    ["bytes"],
    [data.bytecode]
  );
  const proxyFactory = new TestUserProxy__factory(signer);
  const proxy = await proxyFactory.deploy(
    wethAddress,
    trancheFactory.address,
    bytecodehash
  );
  return {
    signer,
    weth,
    yweth,
    position,
    tranche,
    proxy,
  };
}

export async function loadUsdcPoolMainnetFixture() {
  const usdcAddress = "0xA0b86991c6218b36c1d19D4a2e9Eb0cE3606eB48";
  const yusdcAddress = "0x5f18C75AbDAe578b483E5F43f12a39cF75b973a9";
  const wethAddress = "0xC02aaA39b223FE8D0A0e5C4F27eAD9083C756Cc2";
  const [signer] = await ethers.getSigners();

  const usdc = IERC20__factory.connect(usdcAddress, signer);
  const yusdc = IYearnVault__factory.connect(yusdcAddress, signer);
  const position = await deployYasset(
    signer,
    yusdc.address,
    usdc.address,
    "Element Yearn USDC",
    "eyUSDC"
  );
  // deploy and fetch tranche contract
  const trancheFactory = await deployTrancheFactory(signer);
  await trancheFactory.deployTranche(1e10, position.address);
  const eventFilter = trancheFactory.filters.TrancheCreated(null, null, null);
  const events = await trancheFactory.queryFilter(eventFilter);
  const trancheAddress = events[0] && events[0].args && events[0].args[0];
  const tranche = Tranche__factory.connect(trancheAddress, signer);
  // Setup the proxy
  const bytecodehash = ethers.utils.solidityKeccak256(
    ["bytes"],
    [data.bytecode]
  );
  const proxyFactory = new TestUserProxy__factory(signer);
  const proxy = await proxyFactory.deploy(
    wethAddress,
    trancheFactory.address,
    bytecodehash
  );

  return {
    signer,
    usdc,
    yusdc,
    position,
    tranche,
    proxy,
  };
}

export async function loadTestTrancheFixture() {
  const [signer] = await ethers.getSigners();
  const testTokenDeployer = new TestERC20__factory(signer);
  const usdc = await testTokenDeployer.deploy("test token", "TEST", 6);

  const positionStub: TestWrappedPosition = await deployTestWrappedPosition(
    signer,
    usdc.address
  );
  // deploy and fetch tranche contract
  const trancheFactory = await deployTrancheFactory(signer);
  await trancheFactory.deployTranche(1e10, positionStub.address);
  const eventFilter = trancheFactory.filters.TrancheCreated(null, null, null);
  const events = await trancheFactory.queryFilter(eventFilter);
  const trancheAddress = events[0] && events[0].args && events[0].args[0];
  const tranche = Tranche__factory.connect(trancheAddress, signer);

  const interestTokenAddress = await tranche.interestToken();
  const interestToken = InterestToken__factory.connect(
    interestTokenAddress,
    signer
  );

  return {
    signer,
    usdc,
    positionStub,
    tranche,
    interestToken,
  };
}
export async function loadYearnShareZapFixture() {
  const usdcAddress = "0xA0b86991c6218b36c1d19D4a2e9Eb0cE3606eB48";
  const yusdcAddress = "0x5f18C75AbDAe578b483E5F43f12a39cF75b973a9";
  const [signer] = await ethers.getSigners();

  const usdc = IERC20__factory.connect(usdcAddress, signer);
  const yusdc = IYearnVault__factory.connect(yusdcAddress, signer);
  const position = await deployYasset(
    signer,
    yusdc.address,
    usdc.address,
    "Element Yearn USDC",
    "eyUSDC"
  );
  // deploy and fetch tranche contract
  const trancheFactory = await deployTrancheFactory(signer);
  await trancheFactory.deployTranche(1e10, position.address);
  const eventFilter = trancheFactory.filters.TrancheCreated(null, null, null);
  const events = await trancheFactory.queryFilter(eventFilter);
  const trancheAddress = events[0] && events[0].args && events[0].args[0];
  const tranche = Tranche__factory.connect(trancheAddress, signer);
  // Setup the proxy
  const bytecodehash = ethers.utils.solidityKeccak256(
    ["bytes"],
    [data.bytecode]
  );

  const deployer = new ZapYearnShares__factory(signer);
  const sharesZapper = await deployer.deploy(
    trancheFactory.address,
    bytecodehash
  );

  return {
    sharesZapper,
    signer,
    usdc,
    yusdc,
    position,
    tranche,
  };
}
<<<<<<< HEAD
export async function loadStethPoolMainnetFixture(toAuth: string) {
  const stETHaddress = "0xae7ab96520DE3A18E5e111B5EaAb095312D7fE84";
  const yvstecrvAddress = "0xdCD90C7f6324cfa40d7169ef80b12031770B4325";
  const stethStableSwap = "0xDC24316b9AE028F1497c275EB9192a3Ea0f67022";
  const lpTokenAddress = "0x06325440D014e39736583c165C2963BA99fAf14E";
  const [signer] = await ethers.getSigners();

  const stableSwap = ICurveFi__factory.connect(stethStableSwap, signer);

  const curveLp = IERC20__factory.connect(lpTokenAddress, signer);

  const steth = IERC20__factory.connect(stETHaddress, signer);
  const yvstecrv = IYearnVault__factory.connect(yvstecrvAddress, signer);
  const deployer = new ZapSteth__factory(signer);
  const position = await deployYasset(
    signer,
    yvstecrv.address,
    "0x06325440D014e39736583c165C2963BA99fAf14E",
    "Element Yearn stETH",
    "yvsteCRV"
  );
  // deploy tranche contract
  const trancheFactory = await deployTrancheFactory(signer);
  await trancheFactory.deployTranche(1e10, position.address);

  const eventFilter = trancheFactory.filters.TrancheCreated(null, null, null);
  const events = await trancheFactory.queryFilter(eventFilter);

  // fetch tranche contract
  const trancheAddress = events[0] && events[0].args && events[0].args[0];
  const tranche = Tranche__factory.connect(trancheAddress, signer);
  // fetch yield token
  const interestTokenAddress = await tranche.interestToken();
  const interestToken = InterestToken__factory.connect(
    interestTokenAddress,
    signer
  );

=======

export async function loadTrancheHopFixture(toAuth: string) {
  const usdcAddress = "0xA0b86991c6218b36c1d19D4a2e9Eb0cE3606eB48";
  const yusdcAddress = "0x5f18C75AbDAe578b483E5F43f12a39cF75b973a9";
  const [signer] = await ethers.getSigners();

  const usdc = IERC20__factory.connect(usdcAddress, signer);
  const yusdc = IYearnVault__factory.connect(yusdcAddress, signer);
  const position = await deployYasset(
    signer,
    yusdc.address,
    usdc.address,
    "Element Yearn USDC",
    "eyUSDC"
  );
  // deploy and fetch tranche contract
  const trancheFactory = await deployTrancheFactory(signer);
  await trancheFactory.deployTranche(1e10, position.address);
  await trancheFactory.deployTranche(2e10, position.address);
  const eventFilter = trancheFactory.filters.TrancheCreated(null, null, null);
  const events = await trancheFactory.queryFilter(eventFilter);
  const trancheAddress1 = events[0] && events[0].args && events[0].args[0];
  const trancheAddress2 = events[1] && events[1].args && events[1].args[0];

  const tranche1 = Tranche__factory.connect(trancheAddress1, signer);
  const tranche2 = Tranche__factory.connect(trancheAddress2, signer);

  const interestTokenAddress1 = await tranche1.interestToken();
  const interestToken1 = InterestToken__factory.connect(
    interestTokenAddress1,
    signer
  );
  const interestTokenAddress2 = await tranche2.interestToken();
  const interestToken2 = InterestToken__factory.connect(
    interestTokenAddress2,
    signer
  );
  // Setup the proxy
>>>>>>> 80dc7b27
  const bytecodehash = ethers.utils.solidityKeccak256(
    ["bytes"],
    [data.bytecode]
  );
<<<<<<< HEAD
  // Setup the zapper
  const zapper = await deployer.deploy(trancheFactory.address, bytecodehash);

  await zapper.connect(signer).authorize(toAuth);
  await zapper.connect(signer).setOwner(toAuth);

  return {
    stableSwap,
    curveLp,
    steth,
    yvstecrv,
    position,
    tranche,
    zapper,
    interestToken,
=======

  const deployer = new ZapTrancheHop__factory(signer);
  const trancheHop = await deployer.deploy(
    trancheFactory.address,
    bytecodehash
  );

  await trancheHop.connect(signer).authorize(toAuth);

  return {
    trancheHop,
    signer,
    usdc,
    yusdc,
    position,
    tranche1,
    tranche2,
    interestToken1,
    interestToken2,
>>>>>>> 80dc7b27
  };
}<|MERGE_RESOLUTION|>--- conflicted
+++ resolved
@@ -19,15 +19,12 @@
 import { YVaultAssetProxy__factory } from "typechain/factories/YVaultAssetProxy__factory";
 import { ZapYearnShares__factory } from "typechain/factories/ZapYearnShares__factory";
 import { ZapYearnShares } from "typechain/ZapYearnShares";
-<<<<<<< HEAD
 import { ZapSteth } from "typechain/ZapSteth";
 import { ZapSteth__factory } from "typechain/factories/ZapSteth__factory";
 import { ICurveFi } from "typechain/ICurveFi";
 import { ICurveFi__factory } from "typechain/factories/ICurveFi__factory";
-=======
 import { ZapTrancheHop__factory } from "typechain/factories/ZapTrancheHop__factory";
 import { ZapTrancheHop } from "typechain/ZapTrancheHop";
->>>>>>> 80dc7b27
 import { IERC20 } from "typechain/IERC20";
 import { IWETH } from "typechain/IWETH";
 import { IYearnVault } from "typechain/IYearnVault";
@@ -86,7 +83,6 @@
   tranche: Tranche;
 }
 
-<<<<<<< HEAD
 export interface StethPoolMainnetInterface {
   stableSwap: ICurveFi;
   curveLp: IERC20;
@@ -96,7 +92,8 @@
   tranche: Tranche;
   zapper: ZapSteth;
   interestToken: InterestToken;
-=======
+}
+
 export interface TrancheHopInterface {
   trancheHop: ZapTrancheHop;
   signer: Signer;
@@ -107,7 +104,6 @@
   tranche2: Tranche;
   interestToken1: InterestToken;
   interestToken2: InterestToken;
->>>>>>> 80dc7b27
 }
 
 const deployTestWrappedPosition = async (signer: Signer, address: string) => {
@@ -369,7 +365,6 @@
     tranche,
   };
 }
-<<<<<<< HEAD
 export async function loadStethPoolMainnetFixture(toAuth: string) {
   const stETHaddress = "0xae7ab96520DE3A18E5e111B5EaAb095312D7fE84";
   const yvstecrvAddress = "0xdCD90C7f6324cfa40d7169ef80b12031770B4325";
@@ -408,7 +403,27 @@
     signer
   );
 
-=======
+  const bytecodehash = ethers.utils.solidityKeccak256(
+    ["bytes"],
+    [data.bytecode]
+  );
+  // Setup the zapper
+  const zapper = await deployer.deploy(trancheFactory.address, bytecodehash);
+
+  await zapper.connect(signer).authorize(toAuth);
+  await zapper.connect(signer).setOwner(toAuth);
+
+  return {
+    stableSwap,
+    curveLp,
+    steth,
+    yvstecrv,
+    position,
+    tranche,
+    zapper,
+    interestToken,
+  };
+}
 
 export async function loadTrancheHopFixture(toAuth: string) {
   const usdcAddress = "0xA0b86991c6218b36c1d19D4a2e9Eb0cE3606eB48";
@@ -447,28 +462,10 @@
     signer
   );
   // Setup the proxy
->>>>>>> 80dc7b27
-  const bytecodehash = ethers.utils.solidityKeccak256(
-    ["bytes"],
-    [data.bytecode]
-  );
-<<<<<<< HEAD
-  // Setup the zapper
-  const zapper = await deployer.deploy(trancheFactory.address, bytecodehash);
-
-  await zapper.connect(signer).authorize(toAuth);
-  await zapper.connect(signer).setOwner(toAuth);
-
-  return {
-    stableSwap,
-    curveLp,
-    steth,
-    yvstecrv,
-    position,
-    tranche,
-    zapper,
-    interestToken,
-=======
+  const bytecodehash = ethers.utils.solidityKeccak256(
+    ["bytes"],
+    [data.bytecode]
+  );
 
   const deployer = new ZapTrancheHop__factory(signer);
   const trancheHop = await deployer.deploy(
@@ -488,6 +485,5 @@
     tranche2,
     interestToken1,
     interestToken2,
->>>>>>> 80dc7b27
   };
 }